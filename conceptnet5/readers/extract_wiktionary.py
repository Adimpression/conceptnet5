--- conflicted
+++ resolved
@@ -137,13 +137,8 @@
         parser.setContentHandler(dh)
 
         # Parse the input
-<<<<<<< HEAD
         with self.title_db.transaction():
             parser.parse(open(filename))
-=======
-        parser.parse(open(filename, encoding='utf-8'))
-        self.title_db.commit()
->>>>>>> 73dea658
 
     def handle_page(self, title, text, site):
         if ':' not in title:
@@ -227,57 +222,12 @@
 
 LANGUAGE_TO_WRITER = {'en': WiktionaryWriter, 'de': DeWiktionaryWriter}
 
-<<<<<<< HEAD
 
 def handle_file(input_file, output_dir, language):
     """Utility method for unit testing. Primary difference from the main usage
     is that it sets the number of files to 1 to make retrieving the output
     more straightforward."""
     writer = LANGUAGE_TO_WRITER[language](output_dir, nfiles=1)
-=======
-class DeWiktionaryWriter(WiktionaryWriter):
-    def _get_language(self, heading):
-        lang_match = LANGUAGE_RE.search(heading)
-        if lang_match:
-            return lang_match.group(1).strip()
-        return 'Deutsch'
-
-    def _get_language_code(self, language):
-        return NAME_TO_CODE['de'].get(language)
-
-    def handle_section(self, text, heading, level=None):
-        """
-        Sections within a page of the German wiktionary are mostly enclosed in
-        double braces ({{Bedeutungen}}, {{Synonyme}}, etc.), except for the
-        translation sections, which are introduced by 4 equals signs:
-        '==== Übersetzungen ===='.
-        """
-        sections = []
-        # First handle translations
-        sectioned = SECTION_HEADER_RES[4].split(text)
-        if len(sectioned) > 1 and sectioned[1] == 'Übersetzungen':
-            if len(SUB_SECTION_RE.split(sectioned[2])) == 1:
-                sections.append({'heading': sectioned[1],
-                                 'text': sectioned[2]})
-        # Now handle the rest
-        found = SUB_SECTION_RE.split(sectioned[0])
-        headings = found[1::2]
-        texts = found[2::2]
-        for (hdg, txt) in zip(headings, texts):
-            sections.append({'heading': hdg, 'text': txt.lstrip()})
-        return {
-            'heading': heading,
-            'text': found[0].strip(),
-            'sections': sections
-        }
-
-
-LANGUAGE_TO_WRITER = {'en': WiktionaryWriter, 'de': DeWiktionaryWriter}
-
-
-def handle_file(input_file, output_dir, language):
-    writer = LANGUAGE_TO_WRITER[language](output_dir)
->>>>>>> 73dea658
     writer.parse_wiktionary_file(input_file)
     writer.close()
 
