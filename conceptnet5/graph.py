--- conflicted
+++ resolved
@@ -176,10 +176,10 @@
             type='frame',
             name=name,
             language=language,
-            uri=uri
+            uri=uri,
+            **properties
         )
 
-<<<<<<< HEAD
     def _create_relation_node(self, uri, rest, properties):
 
         """
@@ -222,8 +222,6 @@
             **properties
         )
 
-=======
->>>>>>> 32d341b5
     def make_assertion_uri(self, relation_uri, arg_uri_list):
 
         """creates assertion uri out of component uris"""
