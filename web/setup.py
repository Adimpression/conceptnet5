--- conflicted
+++ resolved
@@ -5,11 +5,7 @@
 import sys
 
 packages = find_packages()
-<<<<<<< HEAD
-version_str = '5.6.4'
-=======
 version_str = '5.7.0'
->>>>>>> 65f0c03d
 
 if sys.version_info.major < 3:
     print("The ConceptNet 5 code can only run in Python 3.")
