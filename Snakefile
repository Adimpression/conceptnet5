--- conflicted
+++ resolved
@@ -71,7 +71,7 @@
 PRECOMPUTED_S3_UPLOAD = "s3://conceptnet" + PRECOMPUTED_DATA_PATH
 
 INPUT_EMBEDDINGS = [
-    'glove12-840B', 'w2v-google-news', 'opensubtitles-ppmi-5'
+    'glove12-840B', 'w2v-google-news'
 ]
 
 # Test mode overrides some of these settings.
@@ -147,18 +147,13 @@
     output:
         DATA + "/precomputed/vectors/numberbatch.h5"
     shell:
-<<<<<<< HEAD
-        "curl -f {PRECOMPUTED_DATA_URL}/numberbatch/16.09/{wildcards.filename} > {output}"
-=======
-        "curl {PRECOMPUTED_DATA_URL}/numberbatch/16.09/numberbatch.h5 > {output}"
+        "curl -f {PRECOMPUTED_DATA_URL}/numberbatch/16.09/numberbatch.h5 > {output}"
 
 rule download_opensubtitles_ppmi:
     output:
         DATA + "/precomputed/vectors/opensubtitles-ppmi-5.h5"
     shell:
         "curl {PRECOMPUTED_DATA_URL}/numberbatch/17.02/opensubtitles-ppmi-5.h5 > {output}"
-
->>>>>>> 7b6bc131
 
 
 # Precomputation
